/**
 * SuperDapp Payouts Module
 *
 * This module provides types and utilities for handling cryptocurrency payouts
 * to multiple recipients on various blockchain networks.
 */

// Export all types
export * from './types';

// Export builder utilities
export * from './builder';

<<<<<<< HEAD
// Export transaction preparer utilities
export * from './tx-preparer';

// Export chain configuration utilities
export * from './chain-config';
=======
// Export exporters utilities
export * from './exporters';
>>>>>>> 0a9f3054

// Re-export specific types for convenience
export type {
  ChainId,
  TokenInfo,
  WinnerRow,
  NormalizedWinner,
  PayoutManifest,
  PreparedTx,
  PreparedPayout,
} from './types';

// Re-export builder functions for convenience
export type {
  BuildManifestOptions,
  BuildManifestResult,
} from './builder';

export { buildManifest } from './builder';
<<<<<<< HEAD

// Re-export tx-preparer functions for convenience
export type {
  PushPrepareOptions,
} from './tx-preparer';

export { preparePushTxs } from './tx-preparer';

// Re-export chain configuration functions for convenience
export {
  getAirdropAddress,
  getChainMetadata,
  isSupportedChain,
  getSupportedChainIds,
  getAllConfiguredChainIds,
  SUPERDAPP_AIRDROP_ADDRESSES,
  CHAIN_METADATA,
} from './chain-config';
=======
export { toCSV, toJSON } from './exporters';
>>>>>>> 0a9f3054
<|MERGE_RESOLUTION|>--- conflicted
+++ resolved
@@ -11,16 +11,14 @@
 // Export builder utilities
 export * from './builder';
 
-<<<<<<< HEAD
 // Export transaction preparer utilities
 export * from './tx-preparer';
 
 // Export chain configuration utilities
 export * from './chain-config';
-=======
+
 // Export exporters utilities
 export * from './exporters';
->>>>>>> 0a9f3054
 
 // Re-export specific types for convenience
 export type {
@@ -40,14 +38,12 @@
 } from './builder';
 
 export { buildManifest } from './builder';
-<<<<<<< HEAD
 
 // Re-export tx-preparer functions for convenience
 export type {
   PushPrepareOptions,
+  preparePushTxs
 } from './tx-preparer';
-
-export { preparePushTxs } from './tx-preparer';
 
 // Re-export chain configuration functions for convenience
 export {
@@ -59,6 +55,5 @@
   SUPERDAPP_AIRDROP_ADDRESSES,
   CHAIN_METADATA,
 } from './chain-config';
-=======
+
 export { toCSV, toJSON } from './exporters';
->>>>>>> 0a9f3054
