--- conflicted
+++ resolved
@@ -5,30 +5,16 @@
  * to multiple recipients on various blockchain networks.
  */
 
-// Export all types
+// Export all types & utilities from submodules
 export * from './types';
+export * from './builder';
+export * from './execute';
+export * from './reconcile';
+export * from './tx-preparer';
+export * from './chain-config';
+export * from './exporters';
 
-// Export builder utilities
-export * from './builder';
-
-<<<<<<< HEAD
-// Export execution utilities
-export * from './execute';
-
-// Export reconciliation utilities
-export * from './reconcile';
-=======
-// Export transaction preparer utilities
-export * from './tx-preparer';
-
-// Export chain configuration utilities
-export * from './chain-config';
-
-// Export exporters utilities
-export * from './exporters';
->>>>>>> c0681956
-
-// Re-export specific types for convenience
+// Re-export specific TYPES for convenience (types only to avoid duplicate value exports)
 export type {
   ChainId,
   TokenInfo,
@@ -39,39 +25,13 @@
   PreparedPayout,
 } from './types';
 
-// Re-export builder functions for convenience
 export type {
   BuildManifestOptions,
   BuildManifestResult,
 } from './builder';
 
-export { buildManifest } from './builder';
+export type { ExecuteOptions } from './execute';
 
-<<<<<<< HEAD
-// Re-export execution functions for convenience
-export type { ExecuteOptions } from './execute';
-export { executeTxPlan } from './execute';
+export type { ReconcileResult } from './reconcile';
 
-// Re-export reconciliation functions for convenience
-export type { ReconcileResult } from './reconcile';
-export { reconcilePush, quickReconcileCheck } from './reconcile';
-=======
-// Re-export tx-preparer functions for convenience
-export type {
-  PushPrepareOptions,
-  preparePushTxs
-} from './tx-preparer';
-
-// Re-export chain configuration functions for convenience
-export {
-  getAirdropAddress,
-  getChainMetadata,
-  isSupportedChain,
-  getSupportedChainIds,
-  getAllConfiguredChainIds,
-  SUPERDAPP_AIRDROP_ADDRESSES,
-  CHAIN_METADATA,
-} from './chain-config';
-
-export { toCSV, toJSON } from './exporters';
->>>>>>> c0681956
+export type { PushPrepareOptions } from './tx-preparer';