--- conflicted
+++ resolved
@@ -2,10 +2,7 @@
   "name": "@superdapp/agents",
   "version": "1.0.0",
   "description": "SuperDapp AI Agents SDK and CLI for Node.js/TypeScript",
-<<<<<<< HEAD
   "type": "commonjs",
-=======
->>>>>>> b6f889f9
   "main": "dist/index.js",
   "types": "dist/index.d.ts",
   "bin": {
