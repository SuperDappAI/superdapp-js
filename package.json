{
  "name": "@superdapp/agents",
  "version": "1.0.1",
  "description": "SuperDapp AI Agents SDK and CLI for Node.js/TypeScript",
<<<<<<< HEAD
  "type": "commonjs",
=======
>>>>>>> 99635b37
  "main": "dist/index.js",
  "types": "dist/index.d.ts",
  "bin": {
    "superdapp": "dist/cli/index.js"
  },
  "scripts": {
    "build": "npm run clean && tsc",
    "clean": "rm -rf dist",
    "start": "node dist/cli/index.js",
    "dev": "tsx watch src/cli/index.ts",
  "test": "jest --config jest.config.js",
  "test:watch": "jest --config jest.config.js --watch",
    "lint": "eslint src/**/*.ts",
    "lint:fix": "eslint src/**/*.ts --fix",
    "format": "prettier --write src/**/*.ts",
    "prepare": "npm run build"
  },
  "keywords": [
    "superdapp",
    "ai",
    "agents",
    "sdk",
    "cli",
    "typescript",
    "bot",
    "chat",
    "automation",
    "framework",
    "nodejs"
  ],
  "author": "SuperDapp Team",
  "license": "MIT",
  "files": [
    "dist",
    "README.md",
    "LICENSE"
  ],
  "publishConfig": {
    "access": "public"
  },
  "dependencies": {
    "axios": "^1.11.0",
    "chalk": "^5.3.0",
    "commander": "^12.1.0",
    "dotenv": "^16.4.5",
    "inquirer": "^9.2.19",
    "node-schedule": "^2.1.1",
    "ora": "^8.0.1",
    "viem": "^2.37.1",
    "zod": "^3.23.8"
  },
  "peerDependencies": {
    "@ai-sdk/anthropic": "^2.0.0",
    "@ai-sdk/google": "^2.0.0",
    "@ai-sdk/openai": "^2.0.0",
    "@openai/agents": "^0.1.0",
    "@openai/agents-extensions": "^0.1.0",
    "ai": "^4.0.0"
  },
  "peerDependenciesMeta": {
    "@ai-sdk/anthropic": {
      "optional": true
    },
    "@ai-sdk/google": {
      "optional": true
    },
    "@ai-sdk/openai": {
      "optional": true
    },
    "@openai/agents": {
      "optional": true
    },
    "@openai/agents-extensions": {
      "optional": true
    },
    "ai": {
      "optional": true
    }
  },
  "devDependencies": {
    "@ai-sdk/anthropic": "^2.0.9",
    "@ai-sdk/google": "^2.0.11",
    "@ai-sdk/openai": "^2.0.23",
    "@openai/agents": "^0.1.0",
    "@openai/agents-extensions": "^0.1.0",
    "@types/inquirer": "^9.0.7",
    "@types/jest": "^29.5.12",
    "@types/node": "^24.3.0",
    "@types/node-schedule": "^2.1.8",
    "@typescript-eslint/eslint-plugin": "^7.9.0",
    "@typescript-eslint/parser": "^7.9.0",
    "ai": "^4.0.12",
    "eslint": "^8.57.0",
    "jest": "^29.7.0",
    "prettier": "^3.2.5",
    "ts-jest": "^29.1.2",
    "tsx": "^4.10.5",
    "typescript": "^5.5.4"
  },
  "engines": {
    "node": ">=18.0.0"
  },
  "repository": {
    "type": "git",
    "url": "https://github.com/SuperDappAI/superdapp-js.git"
  },
  "bugs": {
    "url": "https://github.com/SuperDappAI/superdapp-js/issues"
  },
  "homepage": "https://github.com/SuperDappAI/superdapp-js#readme"
}<|MERGE_RESOLUTION|>--- conflicted
+++ resolved
@@ -2,10 +2,6 @@
   "name": "@superdapp/agents",
   "version": "1.0.1",
   "description": "SuperDapp AI Agents SDK and CLI for Node.js/TypeScript",
-<<<<<<< HEAD
-  "type": "commonjs",
-=======
->>>>>>> 99635b37
   "main": "dist/index.js",
   "types": "dist/index.d.ts",
   "bin": {
